--- conflicted
+++ resolved
@@ -30,23 +30,18 @@
 	var host = d.createElement('div');
 	d.body.appendChild(host);
 
-<<<<<<< HEAD
-	//Shadow root to play with
-	var s = host.createShadowRoot();
-=======
-	//Shadow root and older Shadow root to play with
-	var s = olderSR = createSR(host);
->>>>>>> afd678fd
+	// Shadow root and older Shadow root to play with
+	var oldRoot = host.createShadowRoot();
 
 	var div = d.createElement('div');
 	div.innerHTML = '' +
 		'<span id="spandex">This is a shadow root content</span>' +
 		'<content><span id="contentId">This is the content fallback</span></content>';
-	s.appendChild(div);
-	s = createSR(host);
+	oldRoot.appendChild(div);
+	var youngRoot = host.createShadowRoot();
 
-	assert_equals(olderSR.olderShadowRoot, null, 'If the context object is the oldest shadow root, return null');
-	assert_equals(s.olderShadowRoot, olderSR, 'Return the older shadow root relative to the context object');
+	assert_equals(oldRoot.olderShadowRoot, null, 'If the context object is the oldest shadow root, return null');
+	assert_equals(youngRoot.olderShadowRoot, oldRoot, 'Return the older shadow root relative to the context object');
 
 }), 'ShadowRoot.olderShadowRoot_T01');
 </script>
